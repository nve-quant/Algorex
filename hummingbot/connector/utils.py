--- conflicted
+++ resolved
@@ -4,12 +4,9 @@
 from collections import namedtuple
 from typing import Dict, Optional, Tuple
 
-<<<<<<< HEAD
 from hummingbot.core.web_assistant.web_assistants_factory import WebAssistantsFactory
 
-=======
 from zero_ex.order_utils import Order as ZeroExOrder
->>>>>>> b8dea1f8
 
 TradeFillOrderDetails = namedtuple("TradeFillOrderDetails", "market exchange_trade_id symbol")
 
@@ -41,11 +38,11 @@
     return ZeroExOrder(intermediate)
 
 
-<<<<<<< HEAD
 def build_api_factory() -> WebAssistantsFactory:
     api_factory = WebAssistantsFactory()
     return api_factory
-=======
+
+
 def split_hb_trading_pair(trading_pair: str) -> Tuple[str, str]:
     base, quote = trading_pair.split("-")
     return base, quote
@@ -53,5 +50,4 @@
 
 def combine_to_hb_trading_pair(base: str, quote: str) -> str:
     trading_pair = f"{base}-{quote}"
-    return trading_pair
->>>>>>> b8dea1f8
+    return trading_pair