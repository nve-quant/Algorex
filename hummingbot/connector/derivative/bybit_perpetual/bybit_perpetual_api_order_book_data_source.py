--- conflicted
+++ resolved
@@ -11,14 +11,8 @@
     Optional, Any,
 )
 
-<<<<<<< HEAD
-from hummingbot.connector.derivative.bybit_perpetual import (
-    bybit_perpetual_constants as CONSTANTS, bybit_perpetual_utils
-)
-=======
 from hummingbot.connector.derivative.bybit_perpetual import bybit_perpetual_constants as CONSTANTS, \
     bybit_perpetual_utils
->>>>>>> 510f6571
 from hummingbot.connector.derivative.bybit_perpetual.bybit_perpetual_order_book import BybitPerpetualOrderBook
 from hummingbot.connector.derivative.bybit_perpetual.bybit_perpetual_websocket_adaptor import (
     BybitPerpetualWebSocketAdaptor
@@ -84,15 +78,11 @@
         """
         cls._trading_pair_symbol_map[domain] = {}
 
-<<<<<<< HEAD
         endpoint = CONSTANTS.QUERY_SYMBOL_ENDPOINT
-        endpoint_url = bybit_perpetual_utils.rest_api_url_for_endpoint(endpoint, domain)
+        api_path = bybit_perpetual_utils.rest_api_path_for_endpoint(endpoint=endpoint)
+        endpoint_url = bybit_perpetual_utils.rest_api_url_for_endpoint(endpoint=api_path, domain=domain)
         limit_id = bybit_perpetual_utils.get_rest_api_limit_id_for_endpoint(endpoint)
         throttler = throttler or cls._get_throttler_instance()
-=======
-        api_path = bybit_perpetual_utils.rest_api_path_for_endpoint(endpoint=CONSTANTS.QUERY_SYMBOL_ENDPOINT)
-        endpoint_url = bybit_perpetual_utils.rest_api_url_for_endpoint(endpoint=api_path, domain=domain)
->>>>>>> 510f6571
 
         async with aiohttp.ClientSession() as client:
             async with throttler.execute_task(limit_id):
@@ -103,10 +93,8 @@
                         cls._trading_pair_symbol_map[domain] = {
                             instrument["name"]: f"{instrument['base_currency']}-{instrument['quote_currency']}"
                             for instrument in resp_json["result"]
-                            if (
-                                instrument["status"] == "Trading"
-                                and instrument["name"] == f"{instrument['base_currency']}{instrument['quote_currency']}"
-                            )
+                            if (instrument["status"] == "Trading"
+                                and instrument["name"] == f"{instrument['base_currency']}{instrument['quote_currency']}")
                         }
 
     @classmethod
@@ -135,17 +123,11 @@
     ):
         result = {}
         trading_pair_symbol_map = await cls.trading_pair_symbol_map(domain=domain)
-<<<<<<< HEAD
         endpoint = CONSTANTS.LATEST_SYMBOL_INFORMATION_ENDPOINT
-        endpoint_url = bybit_perpetual_utils.rest_api_url_for_endpoint(endpoint, domain)
+        api_path = bybit_perpetual_utils.rest_api_path_for_endpoint(endpoint)
+        endpoint_url = bybit_perpetual_utils.rest_api_url_for_endpoint(endpoint=api_path, domain=domain)
         limit_id = bybit_perpetual_utils.get_rest_api_limit_id_for_endpoint(endpoint)
         throttler = throttler or cls._get_throttler_instance(trading_pairs)
-=======
-        api_path = bybit_perpetual_utils.rest_api_path_for_endpoint(
-            endpoint=CONSTANTS.LATEST_SYMBOL_INFORMATION_ENDPOINT)
-        endpoint_url = bybit_perpetual_utils.rest_api_url_for_endpoint(endpoint=api_path, domain=domain)
-
->>>>>>> 510f6571
         async with aiohttp.ClientSession() as client:
             async with throttler.execute_task(limit_id):
                 async with client.get(endpoint_url) as response:
@@ -178,34 +160,20 @@
 
         params = {"symbol": symbol}
 
-<<<<<<< HEAD
         endpoint = CONSTANTS.ORDER_BOOK_ENDPOINT
-        endpoint_url = bybit_perpetual_utils.rest_api_url_for_endpoint(endpoint, self._domain)
+        api_path = bybit_perpetual_utils.rest_api_path_for_endpoint(endpoint, trading_pair)
+        url = bybit_perpetual_utils.rest_api_url_for_endpoint(endpoint=api_path, domain=self._domain)
         limit_id = bybit_perpetual_utils.get_rest_api_limit_id_for_endpoint(endpoint)
+
         session = await self._get_session()
         async with self._throttler.execute_task(limit_id):
-            async with session.get(endpoint_url, params=params) as response:
+            async with session.get(url, params=params) as response:
                 status = response.status
                 if status != 200:
                     raise IOError(
-                        f"Error fetching OrderBook for {trading_pair} at {endpoint_url}. "
+                        f"Error fetching OrderBook for {trading_pair} at {url}. "
                         f"HTTP {status}. Response: {await response.json()}"
                     )
-=======
-        api_path = bybit_perpetual_utils.rest_api_path_for_endpoint(
-            endpoint=CONSTANTS.ORDER_BOOK_ENDPOINT,
-            trading_pair=trading_pair)
-        url = bybit_perpetual_utils.rest_api_url_for_endpoint(endpoint=api_path, domain=self._domain)
-
-        session = await self._get_session()
-        async with session.get(url, params=params) as response:
-            status = response.status
-            if status != 200:
-                raise IOError(
-                    f"Error fetching OrderBook for {trading_pair} at {url}. "
-                    f"HTTP {status}. Response: {await response.json()}"
-                )
->>>>>>> 510f6571
 
                 response = await response.json()
                 return response
@@ -243,15 +211,18 @@
             "symbol": symbol
         }
         funding_info = None
-<<<<<<< HEAD
         endpoint = CONSTANTS.LATEST_SYMBOL_INFORMATION_ENDPOINT
-        url = bybit_perpetual_utils.rest_api_url_for_endpoint(endpoint, trading_pair)
+        api_path = bybit_perpetual_utils.rest_api_path_for_endpoint(endpoint, trading_pair)
+        url = bybit_perpetual_utils.rest_api_url_for_endpoint(endpoint=api_path, domain=self._domain)
         limit_id = bybit_perpetual_utils.get_rest_api_limit_id_for_endpoint(endpoint, trading_pair)
-        async with self._session as client:
+
+        session = await self._get_session()
+        async with session as client:
             async with self._throttler.execute_task(limit_id):
                 async with client.get(url=url, params=params) as response:
                     if response.status == 200:
                         resp_json = await response.json()
+
                         symbol_info: Dict[str, Any] = (
                             resp_json["result"][0]
                         )  # Endpoint returns a List even though 1 entry is returned
@@ -259,28 +230,9 @@
                             trading_pair=trading_pair,
                             index_price=Decimal(str(symbol_info["index_price"])),
                             mark_price=Decimal(str(symbol_info["mark_price"])),
-                            next_funding_utc_timestamp=int(
-                                pd.Timestamp(symbol_info["next_funding_time"]).timestamp()),
-                            rate=Decimal(str(symbol_info["predicted_funding_rate"])))  # Note: no _e6 suffix for resp
-=======
-        api_path = bybit_perpetual_utils.rest_api_path_for_endpoint(
-            endpoint=CONSTANTS.LATEST_SYMBOL_INFORMATION_ENDPOINT,
-            trading_pair=trading_pair)
-        url = bybit_perpetual_utils.rest_api_url_for_endpoint(endpoint=api_path, domain=self._domain)
-
-        session = await self._get_session()
-        async with session as client:
-            async with client.get(url=url, params=params) as response:
-                if response.status == 200:
-                    resp_json = await response.json()
-
-                    symbol_info: Dict[str, Any] = resp_json["result"][0]  # Endpoint returns a List even though 1 entry is returned
-                    funding_info = FundingInfo(trading_pair=trading_pair,
-                                               index_price=Decimal(str(symbol_info["index_price"])),
-                                               mark_price=Decimal(str(symbol_info["mark_price"])),
-                                               next_funding_utc_timestamp=int(pd.Timestamp(symbol_info["next_funding_time"]).timestamp()),
-                                               rate=Decimal(str(symbol_info["predicted_funding_rate"])))  # Note: Absence of _e6 suffix from REST API response
->>>>>>> 510f6571
+                            next_funding_utc_timestamp=int(pd.Timestamp(symbol_info["next_funding_time"]).timestamp()),
+                            rate=Decimal(str(symbol_info["predicted_funding_rate"])),  # Note: no _e6 suffix from resp
+                        )
         return funding_info
 
     async def get_funding_info(self, trading_pair: str) -> FundingInfo:
@@ -443,12 +395,16 @@
                     async with self._funding_info_async_lock:
                         if event_type == "snapshot":
                             # Snapshot messages have all the data fields required to construct a new FundingInfo.
-                            current_funding_info: FundingInfo = FundingInfo(trading_pair=trading_pair,
-                                                                            index_price=Decimal(str(entry["index_price"])),
-                                                                            mark_price=Decimal(str(entry["mark_price"])),
-                                                                            next_funding_utc_timestamp=int(pd.Timestamp(str(entry["next_funding_time"]), tz="UTC").timestamp()),
-                                                                            rate=Decimal(str(entry["predicted_funding_rate_e6"])) * Decimal(1e-6),
-                                                                            )
+                            next_funding_utc_timestamp = (
+                                int(pd.Timestamp(str(entry["next_funding_time"]), tz="UTC").timestamp())
+                            )
+                            current_funding_info: FundingInfo = FundingInfo(
+                                trading_pair=trading_pair,
+                                index_price=Decimal(str(entry["index_price"])),
+                                mark_price=Decimal(str(entry["mark_price"])),
+                                next_funding_utc_timestamp=next_funding_utc_timestamp,
+                                rate=Decimal(str(entry["predicted_funding_rate_e6"])) * Decimal(1e-6),
+                            )
                         else:
                             # Delta messages do not necessarily have all the data required.
                             current_funding_info: FundingInfo = await self.get_funding_info(trading_pair)
@@ -457,9 +413,13 @@
                             if "mark_price" in entry:
                                 current_funding_info.mark_price = Decimal(str(entry["mark_price"]))
                             if "next_funding_time" in entry:
-                                current_funding_info.next_funding_utc_timestamp = int(pd.Timestamp(str(entry["next_funding_time"]), tz="UTC").timestamp())
+                                current_funding_info.next_funding_utc_timestamp = (
+                                    int(pd.Timestamp(str(entry["next_funding_time"]), tz="UTC").timestamp())
+                                )
                             if "predicted_funding_rate_e6" in entry:
-                                current_funding_info.rate = Decimal(str(entry["predicted_funding_rate_e6"])) * Decimal(1e-6)
+                                current_funding_info.rate = (
+                                    Decimal(str(entry["predicted_funding_rate_e6"])) * Decimal(1e-6)
+                                )
                         self._funding_info[trading_pair] = current_funding_info
 
             except asyncio.CancelledError:
