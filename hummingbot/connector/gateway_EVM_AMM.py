import logging
from decimal import Decimal
import asyncio
from typing import Dict, List, Optional, Any
import time
import copy
import itertools as it
from async_timeout import timeout
from hummingbot.logger.struct_logger import METRICS_LOG_LEVEL
from hummingbot.core.utils import async_ttl_cache
from hummingbot.core.gateway import check_transaction_exceptions
from hummingbot.core.gateway.gateway_http_client import GatewayHttpClient
from hummingbot.core.network_iterator import NetworkStatus
from hummingbot.core.utils.async_utils import safe_ensure_future, safe_gather
from hummingbot.logger import HummingbotLogger
from hummingbot.core.utils.tracking_nonce import get_tracking_nonce
from hummingbot.core.data_type.limit_order import LimitOrder
from hummingbot.core.data_type.cancellation_result import CancellationResult
from hummingbot.core.data_type.trade_fee import AddedToCostTradeFee, TokenAmount
from hummingbot.core.event.events import (
    MarketEvent,
    BuyOrderCreatedEvent,
    SellOrderCreatedEvent,
    BuyOrderCompletedEvent,
    SellOrderCompletedEvent,
    MarketOrderFailureEvent,
    OrderCancelledEvent,
    OrderFilledEvent,
    OrderType,
    TradeType,
)
from hummingbot.connector.connector_base import ConnectorBase
from hummingbot.connector.gateway_in_flight_order import GatewayInFlightOrder

s_logger = None
s_decimal_0 = Decimal("0")
s_decimal_NaN = Decimal("nan")
logging.basicConfig(level=METRICS_LOG_LEVEL)


class GatewayEVMAMM(ConnectorBase):
    """
    Defines basic funtions common to connectors that interract with Gateway.
    """

    API_CALL_TIMEOUT = 10.0
    POLL_INTERVAL = 1.0
    UPDATE_BALANCE_INTERVAL = 30.0

    @classmethod
    def logger(cls) -> HummingbotLogger:
        global s_logger
        if s_logger is None:
            s_logger = logging.getLogger(cls.__name__)
        return s_logger

    def __init__(self,
                 connector_name: str,
                 chain: str,
                 network: str,
                 wallet_address: str,
                 trading_pairs: List[str] = [],
                 trading_required: bool = True
                 ):
        """
        :param connector_name: name of connector on gateway
        :param chain: refers to a block chain, e.g. ethereum or avalanche
        :param network: refers to a network of a particular blockchain e.g. mainnet or kovan
        :param wallet_address: the address of the eth wallet which has been added on gateway
        :param trading_pairs: a list of trading pairs
        :param trading_required: Whether actual trading is needed. Useful for some functionalities or commands like the balance command
        """
        self._connector_name = connector_name
        self._name = "_".join([connector_name, chain, network])
        super().__init__()
        self._chain = chain
        self._network = network
        self._trading_pairs = trading_pairs
        self._tokens = set()
        [self._tokens.update(set(trading_pair.split("-"))) for trading_pair in trading_pairs]
        self._wallet_address = wallet_address
        self._trading_required = trading_required
        self._ev_loop = asyncio.get_event_loop()
        self._last_poll_timestamp = 0.0
        self._last_balance_poll_timestamp = time.time()
        self._last_est_gas_cost_reported = 0
        self._in_flight_orders = {}
        self._allowances = {}
        self._chain_info = {}
        self._status_polling_task = None
        self._get_chain_info_task = None
        self._auto_approve_task = None
        self._poll_notifier = None
        self._nonce = None
        self._native_currency = "ETH"  # make ETH the default asset

    @property
    def connector_name(self):
        """
        This returns the name of connector/protocol to be connected to on Gateway.
        """
        return self._connector_name

    @property
    def chain(self):
        return self._chain

    @property
    def network(self):
        return self._network

    @property
    def name(self):
        return self._name

    @property
    def address(self):
        return self._wallet_address

    @staticmethod
    async def fetch_trading_pairs(chain: str, network: str) -> List[str]:
        """
        Calls the tokens endpoint on Gateway.
        """
        try:
            tokens = await GatewayHttpClient.get_instance().get_tokens(chain, network)
            token_symbols = [t["symbol"] for t in tokens["tokens"]]
            trading_pairs = []
            for base, quote in it.permutations(token_symbols, 2):
                trading_pairs.append(f"{base}-{quote}")
            return trading_pairs
        except Exception:
            return []

    @property
    def approval_orders(self) -> List[GatewayInFlightOrder]:
        return [
            approval_order
            for approval_order in self._in_flight_orders.values() if approval_order.client_order_id.split("_")[0] == "approve"
        ]

    @property
    def amm_orders(self) -> List[GatewayInFlightOrder]:
        return [
            in_flight_order
            for in_flight_order in self._in_flight_orders.values() if in_flight_order not in self.approval_orders
        ]

    @property
    def limit_orders(self) -> List[LimitOrder]:
        return [
            in_flight_order.to_limit_order()
            for in_flight_order in self.amm_orders
        ]

    def is_pending_approval(self, token: str) -> bool:
        pending_approval_tokens = [tk.split("_")[2] for tk in self._in_flight_orders.keys()]
        return True if token in pending_approval_tokens else False

    async def get_chain_info(self):
        """
        Calls the base endpoint of the connector on Gateway to know basic info about chain being used.
        """
        try:
            self._chain_info = await GatewayHttpClient.get_instance().get_network_status(chain=self.chain, network=self.network)
            if type(self._chain_info) != list:
                self._native_currency = self._chain_info.get("nativeCurrency", "ETH")
        except Exception as e:
            self.logger().network(
                "Error fetching chain info",
                exc_info=True,
                app_warning_msg=str(e)
            )

    async def auto_approve(self):
        """
        Automatically approves trading pair tokens for contract(s).
        It first checks if there are any already approved amount (allowance)
        """
        self._allowances = await self.get_allowances()
        for token, amount in self._allowances.items():
            if amount <= s_decimal_0 and not self.is_pending_approval(token):
                await self.approve_token(token)

    async def approve_token(self, token_symbol: str):
        """
        Approves contract as a spender for a token.
        :param token_symbol: token to approve.
        """
        order_id = f"approve_{self.connector_name}_{token_symbol}"
        await self._update_nonce()
        resp: Dict[str, Any] = await GatewayHttpClient.get_instance().approve_token(
            self.chain,
            self.network,
            self.address,
            token_symbol,
            self.connector_name,
            self._nonce
        )
        self.start_tracking_order(order_id, None, token_symbol)

        if "hash" in resp.get("approval", {}).keys():
            hash = resp["approval"]["hash"]
            tracked_order = self._in_flight_orders.get(order_id)
            tracked_order.update_exchange_order_id(hash)
            tracked_order.nonce = resp["nonce"]
            self.logger().info(f"Maximum {token_symbol} approval for {self.connector_name} contract sent, hash: {hash}.")
        else:
            self.stop_tracking_order(order_id)
            self.logger().info(f"Approval for {token_symbol} on {self.connector_name} failed.")

    async def get_allowances(self) -> Dict[str, Decimal]:
        """
        Retrieves allowances for token in trading_pairs
        :return: A dictionary of token and its allowance.
        """
        ret_val = {}
        resp: Dict[str, Any] = await GatewayHttpClient.get_instance().get_allowances(
            self.chain, self.network, self.address, list(self._tokens), self.connector_name
        )
        for token, amount in resp["approvals"].items():
            ret_val[token] = Decimal(str(amount))
        return ret_val

    @async_ttl_cache(ttl=5, maxsize=10)
    async def get_quote_price(self, trading_pair: str, is_buy: bool, amount: Decimal) -> Optional[Decimal]:
        """
        Retrieves a quote price.
        :param trading_pair: The market trading pair
        :param is_buy: True for an intention to buy, False for an intention to sell
        :param amount: The amount required (in base token unit)
        :return: The quote price.
        """

        try:
            base, quote = trading_pair.split("-")
            side: TradeType = TradeType.BUY if is_buy else TradeType.SELL
            resp: Dict[str, Any] = await GatewayHttpClient.get_instance().get_price(
                self.chain, self.network, self.connector_name, base, quote, amount, side
            )
            required_items = ["price", "gasLimit", "gasPrice", "gasCost"]
            if any(item not in resp.keys() for item in required_items):
                if "info" in resp.keys():
                    self.logger().info(f"Unable to get price. {resp['info']}")
                else:
                    self.logger().info(f"Missing data from price result. Incomplete return result for ({resp.keys()})")
            else:
                gas_limit = resp["gasLimit"]
                gas_price = resp["gasPrice"]
                gas_cost = resp["gasCost"]
                price = resp["price"]
                account_standing = {
                    "allowances": self._allowances,
                    "balances": self._account_balances,
                    "base": base,
                    "quote": quote,
                    "amount": amount,
                    "side": side,
                    "gas_limit": gas_limit,
                    "gas_price": gas_price,
                    "gas_cost": gas_cost,
                    "price": price,
                    "swaps": len(resp.get("swaps", []))
                }
                exceptions = check_transaction_exceptions(account_standing)
                for index in range(len(exceptions)):
                    self.logger().info(f"Warning! [{index+1}/{len(exceptions)}] {side} order - {exceptions[index]}")

                if price is not None and len(exceptions) == 0:
                    return Decimal(str(price))
        except asyncio.CancelledError:
            raise
        except Exception as e:
            self.logger().network(
                f"Error getting quote price for {trading_pair}  {side} order for {amount} amount.",
                exc_info=True,
                app_warning_msg=str(e)
            )

    async def get_order_price(self, trading_pair: str, is_buy: bool, amount: Decimal) -> Decimal:
        """
        This is simply the quote price
        """
        return await self.get_quote_price(trading_pair, is_buy, amount)

    def buy(self, trading_pair: str, amount: Decimal, order_type: OrderType, price: Decimal) -> str:
        """
        Buys an amount of base token for a given price (or cheaper).
        :param trading_pair: The market trading pair
        :param amount: The order amount (in base token unit)
        :param order_type: Any order type is fine, not needed for this.
        :param price: The maximum price for the order.
        :return: A newly created order id (internal).
        """
        return self.place_order(True, trading_pair, amount, price)

    def sell(self, trading_pair: str, amount: Decimal, order_type: OrderType, price: Decimal) -> str:
        """
        Sells an amount of base token for a given price (or at a higher price).
        :param trading_pair: The market trading pair
        :param amount: The order amount (in base token unit)
        :param order_type: Any order type is fine, not needed for this.
        :param price: The minimum price for the order.
        :return: A newly created order id (internal).
        """
        return self.place_order(False, trading_pair, amount, price)

    def place_order(self, is_buy: bool, trading_pair: str, amount: Decimal, price: Decimal) -> str:
        """
        Places an order.
        :param is_buy: True for buy order
        :param trading_pair: The market trading pair
        :param amount: The order amount (in base token unit)
        :param price: The minimum price for the order.
        :return: A newly created order id (internal).
        """
        side = TradeType.BUY if is_buy else TradeType.SELL
        order_id = f"{side.name.lower()}-{trading_pair}-{get_tracking_nonce()}"
        safe_ensure_future(self._create_order(side, order_id, trading_pair, amount, price))
        return order_id

    async def _create_order(self,
                            trade_type: TradeType,
                            order_id: str,
                            trading_pair: str,
                            amount: Decimal,
                            price: Decimal):
        """
        Calls buy or sell API end point to place an order, starts tracking the order and triggers relevant order events.
        :param trade_type: BUY or SELL
        :param order_id: Internal order id (also called client_order_id)
        :param trading_pair: The market to place order
        :param amount: The order amount (in base token value)
        :param price: The order price
        """

        amount = self.quantize_order_amount(trading_pair, amount)
        price = self.quantize_order_price(trading_pair, price)
        base, quote = trading_pair.split("-")
        self.start_tracking_order(order_id=order_id,
                                  trading_pair=trading_pair,
                                  trade_type=trade_type,
                                  price=price,
                                  amount=amount)

        await self._update_nonce()
        try:
            order_result: Dict[str, Any] = await GatewayHttpClient.get_instance().amm_trade(
                self.chain,
                self.network,
                self.connector_name,
                self.address,
                base,
                quote,
                trade_type,
                amount,
                price,
                self._nonce
            )
            transaction_hash: str = order_result.get("txHash")
            nonce: int = order_result.get("nonce")
            gas_price = order_result.get("gasPrice")
            gas_limit = order_result.get("gasLimit")
            gas_cost = order_result.get("gasCost")
            tracked_order = self._in_flight_orders.get(order_id)

            if tracked_order is not None:
                self.logger().info(f"Created {trade_type.name} order {order_id} txHash: {transaction_hash} "
                                   f"for {amount} {trading_pair} on {self.network}. Estimated Gas Cost: {gas_cost} "
                                   f" (gas limit: {gas_limit}, gas price: {gas_price})")
                tracked_order.update_exchange_order_id(transaction_hash)
                tracked_order.gas_price = gas_price
                tracked_order.last_state = "OPEN"
            if transaction_hash is not None:
                tracked_order.nonce = nonce
                tracked_order.fee_asset = self._native_currency
                tracked_order.executed_amount_base = amount
                tracked_order.executed_amount_quote = amount * price
                event_tag = MarketEvent.BuyOrderCreated if trade_type is TradeType.BUY else MarketEvent.SellOrderCreated
                event_class = BuyOrderCreatedEvent if trade_type is TradeType.BUY else SellOrderCreatedEvent
                self.trigger_event(event_tag, event_class(self.current_timestamp, OrderType.LIMIT, trading_pair, amount,
                                                          price, order_id, tracked_order.creation_timestamp, transaction_hash))
            else:
                self.trigger_event(MarketEvent.OrderFailure,
                                   MarketOrderFailureEvent(self.current_timestamp, order_id, OrderType.LIMIT))
        except asyncio.CancelledError:
            raise
        except Exception:
            self.stop_tracking_order(order_id)
            self.logger().error(
                f"Error submitting {trade_type.name} swap order to {self.connector_name} on {self.network} for "
                f"{amount} {trading_pair} "
                f"{price}.",
                exc_info=True
            )
            self.trigger_event(MarketEvent.OrderFailure,
                               MarketOrderFailureEvent(self.current_timestamp, order_id, OrderType.LIMIT))

    def start_tracking_order(self,
                             order_id: str,
                             exchange_order_id: Optional[str] = None,
                             trading_pair: str = "",
                             trade_type: TradeType = TradeType.BUY,
                             price: Decimal = s_decimal_0,
                             amount: Decimal = s_decimal_0,
                             gas_price: Decimal = s_decimal_0):
        """
        Starts tracking an order by simply adding it into _in_flight_orders dictionary.
        """
        self._in_flight_orders[order_id] = GatewayInFlightOrder(
            client_order_id=order_id,
            exchange_order_id=exchange_order_id,
            trading_pair=trading_pair,
            order_type=OrderType.LIMIT,
            trade_type=trade_type,
            price=price,
            amount=amount,
            gas_price=gas_price,
            creation_timestamp=self.current_timestamp
        )

    def stop_tracking_order(self, order_id: str):
        """
        Stops tracking an order by simply removing it from _in_flight_orders dictionary.
        """
        if order_id in self._in_flight_orders:
            del self._in_flight_orders[order_id]

    async def _update_approval_order_status(self, tracked_orders: List[GatewayInFlightOrder]):
        """
        Calls REST API to get status update for each in-flight order.
        This function can also be used to update status of simple swap orders.
        """
        if len(tracked_orders) > 0:
            tasks = []
            for tracked_order in tracked_orders:
                if tracked_order.last_state == "PENDING_CREATE":
                    continue
<<<<<<< HEAD
                if tracked_order.is_cancelling and tracked_order.cancel_tx_hash is not None:
                    tx_hash: str = tracked_order.cancel_tx_hash
                else:
                    tx_hash: str = await tracked_order.get_exchange_order_id()
                tasks.append(gateway_http_client.get_transaction_status(self.chain, self.network, tx_hash))
=======
                tx_hash: str = await tracked_order.get_exchange_order_id()
                tasks.append(GatewayHttpClient.get_instance().get_transaction_status(self.chain, self.network, tx_hash))
>>>>>>> 75459620
            update_results = await safe_gather(*tasks, return_exceptions=True)
            for tracked_order, update_result in zip(tracked_orders, update_results):
                self.logger().info(f"Polling for order status updates of {len(tasks)} orders.")
                if isinstance(update_result, Exception):
                    raise update_result
                if "txHash" not in update_result:
                    self.logger().info(f"_update_order_status txHash not in resp: {update_result}")
                    continue
                if update_result["txStatus"] == 1:
                    if update_result["txReceipt"]["status"] == 1:
                        if tracked_order.last_state == "CANCELING":
                            self.trigger_event(
                                MarketEvent.OrderCancelled,
                                OrderCancelledEvent(
                                    self.current_timestamp,
                                    tracked_order.client_order_id,
                                    tracked_order.exchange_order_id,
                                )
                            )
                            tracked_order.last_state = "CANCELED"
                            self.logger().info(f"The {tracked_order.trade_type.name} order "
                                               f"{tracked_order.client_order_id} has been canceled "
                                               f"according to the order status API.")
                        elif tracked_order in self.approval_orders:
                            self.logger().info(f"Approval transaction id {update_result['txHash']} confirmed.")
                            self._allowances = await self.get_allowances()  # update allowances
                        else:
                            gas_used = update_result["txReceipt"]["gasUsed"]
                            gas_price = tracked_order.gas_price
                            fee = Decimal(str(gas_used)) * Decimal(str(gas_price)) / Decimal(str(1e9))
                            self.trigger_event(
                                MarketEvent.OrderFilled,
                                OrderFilledEvent(
                                    self.current_timestamp,
                                    tracked_order.client_order_id,
                                    tracked_order.trading_pair,
                                    tracked_order.trade_type,
                                    tracked_order.order_type,
                                    Decimal(str(tracked_order.price)),
                                    Decimal(str(tracked_order.amount)),
                                    AddedToCostTradeFee(
                                        flat_fees=[TokenAmount(tracked_order.fee_asset, Decimal(str(fee)))]
                                    ),
                                    exchange_trade_id=await tracked_order.get_exchange_order_id()
                                )
                            )
                            tracked_order.last_state = "FILLED"
                            self.logger().info(f"The {tracked_order.trade_type.name} order "
                                               f"{tracked_order.client_order_id} has completed "
                                               f"according to order status API.")
                            event_tag = MarketEvent.BuyOrderCompleted if tracked_order.trade_type is TradeType.BUY \
                                else MarketEvent.SellOrderCompleted
                            event_class = BuyOrderCompletedEvent if tracked_order.trade_type is TradeType.BUY \
                                else SellOrderCompletedEvent
                            self.trigger_event(event_tag,
                                               event_class(self.current_timestamp,
                                                           tracked_order.client_order_id,
                                                           tracked_order.base_asset,
                                                           tracked_order.quote_asset,
                                                           tracked_order.fee_asset,
                                                           tracked_order.executed_amount_base,
                                                           tracked_order.executed_amount_quote,
                                                           float(fee),
                                                           tracked_order.order_type,
                                                           await tracked_order.get_exchange_order_id()))
                        self.stop_tracking_order(tracked_order.client_order_id)
                    else:
                        self.logger().info(
                            f"The market order {tracked_order.client_order_id} has failed according to order status API. ")
                        self.trigger_event(MarketEvent.OrderFailure,
                                           MarketOrderFailureEvent(
                                               self.current_timestamp,
                                               tracked_order.client_order_id,
                                               tracked_order.order_type
                                           ))
                        self.stop_tracking_order(tracked_order.client_order_id)

    async def _update_order_status(self, tracked_orders: List[GatewayInFlightOrder]):
        """
        Calls REST API to get status update for each in-flight amm orders.
        """
        await self._update_approval_order_status(tracked_orders)

    def get_taker_order_type(self):
        return OrderType.LIMIT

    def get_order_price_quantum(self, trading_pair: str, price: Decimal) -> Decimal:
        return Decimal("1e-15")

    def get_order_size_quantum(self, trading_pair: str, order_size: Decimal) -> Decimal:
        return Decimal("1e-15")

    @property
    def ready(self):
        return all(self.status_dict.values())

    def has_allowances(self) -> bool:
        """
        Checks if all tokens have allowance (an amount approved)
        """
        return len(self._allowances.values()) == len(self._tokens) and \
            all(amount > s_decimal_0 for amount in self._allowances.values())

    @property
    def status_dict(self) -> Dict[str, bool]:
        return {
            "account_balance": len(self._account_balances) > 0 if self._trading_required else True,
            "allowances": self.has_allowances() if self._trading_required else True
        }

    async def start_network(self):
        if self._trading_required:
            self._status_polling_task = safe_ensure_future(self._status_polling_loop())
            self._auto_approve_task = safe_ensure_future(self.auto_approve())
        self._get_chain_info_task = safe_ensure_future(self.get_chain_info())

    async def stop_network(self):
        if self._status_polling_task is not None:
            self._status_polling_task.cancel()
            self._status_polling_task = None
        if self._auto_approve_task is not None:
            self._auto_approve_task.cancel()
            self._auto_approve_task = None
        if self._get_chain_info_task is not None:
            self._get_chain_info_task.cancel()
            self._get_chain_info_task = None

    async def check_network(self) -> NetworkStatus:
        try:
            if await GatewayHttpClient.get_instance().ping_gateway():
                return NetworkStatus.CONNECTED
        except asyncio.CancelledError:
            raise
        except Exception:
            return NetworkStatus.NOT_CONNECTED
        return NetworkStatus.NOT_CONNECTED

    def tick(self, timestamp: float):
        """
        Is called automatically by the clock for each clock's tick (1 second by default).
        It checks if status polling task is due for execution.
        """
        if time.time() - self._last_poll_timestamp > self.POLL_INTERVAL:
            if self._poll_notifier is not None and not self._poll_notifier.is_set():
                self._poll_notifier.set()

    async def _update_nonce(self):
        """
        Call the gateway API to get the current nonce for self.address
        """
        resp_json = await GatewayHttpClient.get_instance().get_evm_nonce(self.chain, self.network, self.address)
        self._nonce = resp_json['nonce']

    async def _status_polling_loop(self):
        await self._update_balances(on_interval=False)
        while True:
            try:
                self._poll_notifier = asyncio.Event()
                await self._poll_notifier.wait()
                await safe_gather(
                    self._update_balances(on_interval=True),
                    self._update_approval_order_status(self.approval_orders),
                    self._update_order_status(self.amm_orders)
                )
                self._last_poll_timestamp = self.current_timestamp
            except asyncio.CancelledError:
                raise
            except Exception as e:
                self.logger().error(str(e), exc_info=True)

    async def _update_balances(self, on_interval=False):
        """
        Calls Eth API to update total and available balances.
        """
        last_tick = self._last_balance_poll_timestamp
        current_tick = self.current_timestamp
        if not on_interval or (current_tick - last_tick) > self.UPDATE_BALANCE_INTERVAL:
            self._last_balance_poll_timestamp = current_tick
            local_asset_names = set(self._account_balances.keys())
            remote_asset_names = set()
            resp_json: Dict[str, Any] = await GatewayHttpClient.get_instance().get_balances(
                self.chain, self.network, self.address, list(self._tokens) + [self._native_currency]
            )
            for token, bal in resp_json["balances"].items():
                self._account_available_balances[token] = Decimal(str(bal))
                self._account_balances[token] = Decimal(str(bal))
                remote_asset_names.add(token)

            asset_names_to_remove = local_asset_names.difference(remote_asset_names)
            for asset_name in asset_names_to_remove:
                del self._account_available_balances[asset_name]
                del self._account_balances[asset_name]

            self._in_flight_orders_snapshot = {k: copy.copy(v) for k, v in self._in_flight_orders.items()}
            self._in_flight_orders_snapshot_timestamp = self.current_timestamp

    async def cancel_all(self, timeout_seconds: float) -> List[CancellationResult]:
        return []

    async def _execute_cancel(self, order_id: str, cancel_age: int) -> Optional[str]:
        """
        Cancel an existing order if the age of the order is greater than its cancel_age,
        and if the order is not done or already in the cancelling state.
        """
        try:
            tracked_order = self._in_flight_orders.get(order_id)
            if tracked_order is None:
                self.logger().error(f"The order {order_id} is not tracked. ")
                raise ValueError

            if (self.current_timestamp - tracked_order.creation_timestamp).total_seconds() < cancel_age:
                return None

            if tracked_order.is_done:
                return None

            if tracked_order.is_cancelling:
                return order_id

            resp: Dict[str, Any] = await gateway_http_client.cancel_evm_transaction(
                self.chain,
                self.network,
                self.address,
                tracked_order.nonce)

            if "txHash" in resp.keys.items():
                tracked_order.cancel_tx_hash = resp["txHash"]
            else:
                raise Exception(f"txHash not in resp: {resp}")

            tracked_order.last_state = "CANCELING"
            self.logger().info(f"Requesting cancel of order {order_id}")
            return order_id

        except Exception as err:
            self.logger().error(
                f"Failed to cancel order {order_id}: {str(err)}.",
                exc_info=True
            )

    async def cancel_outdated_orders(self, cancel_age: int) -> List[CancellationResult]:
        """
        Iterate through all known orders and cancel them if their age is greater than cancel_age.
        """
        timeout_seconds = 30.0
        incomplete_orders = [o for o in self._in_flight_orders.values() if not o.is_done]
        tasks = [self._execute_cancel(o.client_order_id, cancel_age) for o in incomplete_orders]
        order_id_set = set([key for (key, o) in incomplete_orders])
        successful_cancellations = []

        try:
            async with timeout(timeout_seconds):
                cancellation_results = await safe_gather(*tasks, return_exceptions=True)
                for cr in cancellation_results:
                    if isinstance(cr, Exception):
                        continue
                    if isinstance(cr, dict) and "origClientOrderId" in cr:
                        client_order_id = cr.get("origClientOrderId")
                        order_id_set.remove(client_order_id)
                        successful_cancellations.append(CancellationResult(client_order_id, True))
        except Exception:
            self.logger().network(
                "Unexpected error cancelling outdated orders.",
                exc_info=True,
                app_warning_msg=f"Failed to cancel orders on {self.chain}-{self.network}."
            )

        failed_cancellations = [CancellationResult(oid, False) for oid in order_id_set]
        return successful_cancellations + failed_cancellations

    @property
    def in_flight_orders(self) -> Dict[str, GatewayInFlightOrder]:
        return self._in_flight_orders<|MERGE_RESOLUTION|>--- conflicted
+++ resolved
@@ -436,16 +436,11 @@
             for tracked_order in tracked_orders:
                 if tracked_order.last_state == "PENDING_CREATE":
                     continue
-<<<<<<< HEAD
                 if tracked_order.is_cancelling and tracked_order.cancel_tx_hash is not None:
                     tx_hash: str = tracked_order.cancel_tx_hash
                 else:
                     tx_hash: str = await tracked_order.get_exchange_order_id()
-                tasks.append(gateway_http_client.get_transaction_status(self.chain, self.network, tx_hash))
-=======
-                tx_hash: str = await tracked_order.get_exchange_order_id()
                 tasks.append(GatewayHttpClient.get_instance().get_transaction_status(self.chain, self.network, tx_hash))
->>>>>>> 75459620
             update_results = await safe_gather(*tasks, return_exceptions=True)
             for tracked_order, update_result in zip(tracked_orders, update_results):
                 self.logger().info(f"Polling for order status updates of {len(tasks)} orders.")
@@ -665,7 +660,7 @@
             if tracked_order.is_cancelling:
                 return order_id
 
-            resp: Dict[str, Any] = await gateway_http_client.cancel_evm_transaction(
+            resp: Dict[str, Any] = await GatewayHttpClient.get_instance().cancel_evm_transaction(
                 self.chain,
                 self.network,
                 self.address,
