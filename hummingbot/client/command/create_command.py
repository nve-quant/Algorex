--- conflicted
+++ resolved
@@ -2,7 +2,6 @@
 import copy
 import os
 import shutil
-<<<<<<< HEAD
 from pathlib import Path
 from typing import TYPE_CHECKING, Dict, Optional
 
@@ -10,34 +9,19 @@
 from hummingbot.client.config.config_helpers import (
     ClientConfigAdapter,
     ConfigValidationError,
-=======
-from typing import TYPE_CHECKING, Dict, Optional
-
-from hummingbot.client.config.config_helpers import (
->>>>>>> 1eb2577a
     default_strategy_file_path,
     format_config_file_name,
     get_strategy_config_map,
     get_strategy_template_path,
     parse_config_default_to_text,
     parse_cvar_value,
-<<<<<<< HEAD
+    save_previous_strategy_value,
     save_to_yml,
     save_to_yml_legacy,
 )
 from hummingbot.client.config.config_var import ConfigVar
 from hummingbot.client.config.global_config_map import global_config_map
 from hummingbot.client.settings import STRATEGIES_CONF_DIR_PATH, required_exchanges
-=======
-    save_previous_strategy_value,
-    save_to_yml,
-)
-from hummingbot.client.config.config_validators import validate_strategy
-from hummingbot.client.config.config_var import ConfigVar
-from hummingbot.client.config.global_config_map import global_config_map
-from hummingbot.client.config.security import Security
-from hummingbot.client.settings import CONF_FILE_PATH, required_exchanges
->>>>>>> 1eb2577a
 from hummingbot.client.ui.completer import load_completer
 from hummingbot.core.utils.async_utils import safe_ensure_future
 
@@ -86,6 +70,7 @@
         if self.app.to_stop_config:
             return
 
+        save_previous_strategy_value(file_name)
         self.strategy_file_name = file_name
         self.strategy_name = strategy
         self.strategy_config_map = config_map
@@ -150,7 +135,6 @@
 
         if file_name is None:
             file_name = await self.prompt_new_file_name(strategy)
-            save_previous_strategy_value(file_name)
             if self.app.to_stop_config:
                 self.restore_config_legacy(config_map, config_map_backup)
                 self.app.set_text("")
