--- conflicted
+++ resolved
@@ -186,13 +186,6 @@
         for base_1, quote_1 in market_1_base_quote:
             # check for all equivalent base and quote token from market1 in market2
             for equivalent_base_1, equivalent_quote_1 in itertools.product(
-<<<<<<< HEAD
-                    self._equivalent_token_dict.get(base_1.upper(), {base_1}),
-                    self._equivalent_token_dict.get(quote_1.upper(), {quote_1})):
-
-                if (equivalent_base_1.upper(), equivalent_quote_1.upper()) in set((b.upper(), q.upper())
-                                                                                  for b, q in market_2_base_quote):
-=======
                 self._equivalent_token_dict.get(base_1.upper(), {base_1}),
                 self._equivalent_token_dict.get(quote_1.upper(), {quote_1})
             ):
@@ -203,7 +196,6 @@
                                                                             equivalent_quote_1.upper())]
                     ))
                 elif (equivalent_base_1.lower(), equivalent_quote_1.lower()) in market_2_base_quote:
->>>>>>> 7e1d3906
                     matching_pair.add((
                         self._market_info[market_1]["base_quote_to_symbol"][(base_1, quote_1)],
                         self._market_info[market_2]["base_quote_to_symbol"][(equivalent_base_1.lower(),
