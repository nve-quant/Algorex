--- conflicted
+++ resolved
@@ -94,10 +94,7 @@
     cdef c_did_complete_funding_payment(self, object funding_payment_completed_event):
         self.did_complete_funding_payment(funding_payment_completed_event)
 
-<<<<<<< HEAD
     def did_complete_funding_payment(self, funding_payment_completed_event: FundingPaymentCompletedEvent):
-=======
-    def did_complete_funding_payment(self, funding_payment_completed_event):
         pass
 
     cdef c_did_create_range_position_order(self, object order_created_event):
@@ -110,5 +107,4 @@
         self.did_remove_range_position_order(order_completed_event)
 
     def did_remove_range_position_order(self, order_completed_event):
->>>>>>> 9f637f0c
         pass