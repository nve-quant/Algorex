--- conflicted
+++ resolved
@@ -674,13 +674,12 @@
                                          buy_order_book: OrderBook,
                                          buy_market_quote_currency,
                                          sell_market_quote_currency):
-<<<<<<< HEAD
-=======
         return cls.c_find_profitable_arbitrage_orders(min_profitability,
-                                                      sell_order_book,
-                                                      buy_order_book,
-                                                      buy_market_quote_currency,
-                                                      sell_market_quote_currency)
+                                                  sell_order_book,
+                                                  buy_order_book,
+                                                  buy_market_quote_currency,
+                                                  sell_market_quote_currency)
+
 
     cdef list c_find_profitable_arbitrage_orders(self,
                                                  double min_profitability,
@@ -735,91 +734,35 @@
                 else:
                     # something went wrong if leftover amount is negative
                     break
->>>>>>> baa506c3
-
-        return c_find_profitable_arbitrage_orders(min_profitability,
-                                                  sell_order_book,
-                                                  buy_order_book,
-                                                  buy_market_quote_currency,
-                                                  sell_market_quote_currency)
-
-
-cdef list c_find_profitable_arbitrage_orders(double min_profitability,
-                                             OrderBook buy_order_book,
-                                             OrderBook sell_order_book,
-                                             str buy_market_quote_currency,
-                                             str sell_market_quote_currency):
-    """
-    :param sell_order_book: 
-    :param buy_order_book: 
-    :return: bid_price, ask_price, amount
-    """
-    cdef:
-        double step_amount = 0
-        double bid_leftover_amount = 0
-        double ask_leftover_amount = 0
-        object current_bid = None
-        object current_ask = None
-        double current_bid_price_adjusted
-        double current_ask_price_adjusted
-
-    profitable_orders = []
-    bid_it = sell_order_book.bid_entries()
-    ask_it = buy_order_book.ask_entries()
-    try:
-        while True:
-            if bid_leftover_amount == 0 and ask_leftover_amount == 0:
-                # both current ask and bid orders are filled, advance to the next bid and ask order
-                current_bid = next(bid_it)
-                current_ask = next(ask_it)
-                ask_leftover_amount = current_ask.amount
-                bid_leftover_amount = current_bid.amount
-
-            elif bid_leftover_amount > 0 and ask_leftover_amount == 0:
-                # current ask order filled completely, advance to the next ask order
-                current_ask = next(ask_it)
-                ask_leftover_amount = current_ask.amount
-
-            elif ask_leftover_amount > 0 and bid_leftover_amount == 0:
-                # current bid order filled completely, advance to the next bid order
-                current_bid = next(bid_it)
-                bid_leftover_amount = current_bid.amount
-
-            elif bid_leftover_amount > 0 and ask_leftover_amount > 0:
-                # current ask and bid orders are not completely filled, no need to advance iterators
-                pass
-            else:
-                # something went wrong if leftover amount is negative
-                break
-
-            # adjust price based on the quote token rates
-            current_bid_price_adjusted = ExchangeRateConversion.get_instance().adjust_token_rate(
-                sell_market_quote_currency,
-                current_bid.price
-            )
-            current_ask_price_adjusted = ExchangeRateConversion.get_instance().adjust_token_rate(
-                buy_market_quote_currency,
-                current_ask.price
-            )
-            # arbitrage not possible
-            if current_bid_price_adjusted < current_ask_price_adjusted:
-                break
-            # allow negative profitability for debugging
-            if min_profitability<0 and current_bid_price_adjusted/current_ask_price_adjusted < (1 + min_profitability):
-                break
-
-            step_amount = min(bid_leftover_amount, ask_leftover_amount)
-            profitable_orders.append((current_bid_price_adjusted,
-                                      current_ask_price_adjusted,
-                                      current_bid.price,
-                                      current_ask.price,
-                                      step_amount))
-
-            ask_leftover_amount -= step_amount
-            bid_leftover_amount -= step_amount
-
-
-    except StopIteration:
-        pass
-
-    return profitable_orders
+
+                # adjust price based on the quote token rates
+                current_bid_price_adjusted = ExchangeRateConversion.get_instance().adjust_token_rate(
+                    sell_market_quote_currency,
+                    current_bid.price
+                )
+                current_ask_price_adjusted = ExchangeRateConversion.get_instance().adjust_token_rate(
+                    buy_market_quote_currency,
+                    current_ask.price
+                )
+                # arbitrage not possible
+                if current_bid_price_adjusted < current_ask_price_adjusted:
+                    break
+                # allow negative profitability for debugging
+                if min_profitability<0 and current_bid_price_adjusted/current_ask_price_adjusted < (1 + min_profitability):
+                    break
+
+                step_amount = min(bid_leftover_amount, ask_leftover_amount)
+                profitable_orders.append((current_bid_price_adjusted,
+                                          current_ask_price_adjusted,
+                                          current_bid.price,
+                                          current_ask.price,
+                                          step_amount))
+
+                ask_leftover_amount -= step_amount
+                bid_leftover_amount -= step_amount
+
+
+        except StopIteration:
+            pass
+
+        return profitable_orders
