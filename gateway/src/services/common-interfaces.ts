--- conflicted
+++ resolved
@@ -70,20 +70,11 @@
   | UniswapV3Trade<Currency, UniswapCoreToken, TradeType>
   | TradeQuickswap
   | TradeTraderjoe
-<<<<<<< HEAD
   | SushiswapTrade<SushiToken, SushiToken, SushiTradeType>
   | UniswapV3Trade<Currency, UniswapCoreToken, TradeType>
+  | TradeUniswap
   | TradeDefikingdoms;
 
-=======
-  | SushiswapTrade<
-      SushiToken,
-      SushiToken,
-      SushiTradeType.EXACT_INPUT | SushiTradeType.EXACT_OUTPUT
-    >
-  | UniswapV3Trade<Currency, UniswapCoreToken, TradeType>
-  | TradeUniswap;
->>>>>>> d4c2a703
 export type UniswapishAmount =
   | CurrencyAmount
   | CurrencyAmountPangolin
