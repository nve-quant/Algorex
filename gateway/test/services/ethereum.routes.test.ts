import request from 'supertest';
<<<<<<< HEAD
import { logger, errors } from 'ethers';
=======
import { patch, unpatch } from './patch';
>>>>>>> c0feb084
import { app } from '../../src/app';
import { Ethereum } from '../../src/chains/ethereum/ethereum';
import * as transactionOutOfGas from './fixtures/transaction-out-of-gas.json';
import * as transactionOutOfGasReceipt from './fixtures/transaction-out-of-gas-receipt.json';

const OUT_OF_GAS_ERROR_CODE = 1003;

describe('Eth endpoints', () => {
  let eth: Ethereum;
  beforeAll(async () => {
    eth = Ethereum.getInstance();
    await eth.init();
  });
  afterEach(unpatch);

  it('should get an OUT of GAS error for failed out of gas transactions', async () => {
    patch(eth, 'getTransaction', () => transactionOutOfGas);
    patch(eth, 'getTransactionReceipt', () => transactionOutOfGasReceipt);
    const res = await request(app).post('/eth/poll').send({
      txHash:
        '0x2faeb1aa55f96c1db55f643a8cf19b0f76bf091d0b7d1b068d2e829414576362',
    });

    expect(res.statusCode).toEqual(503);
    expect(res.body.errorCode).toEqual(OUT_OF_GAS_ERROR_CODE);
  });
<<<<<<< HEAD
  it('should get timeout error', async () => {
    eth.getTransaction = jest.fn().mockImplementation(() => {
      return logger.throwError(errors.TIMEOUT, errors.TIMEOUT);
    });
    const res = await request(app).post('/eth/poll').send({
      txHash:
        '0x2faeb1aa55f96c1db55f643a8cf19b0f76bf091d0b7d1b068d2e829414576362',
    });
    expect(res.statusCode).toEqual(500);
    expect(res.body.message).toEqual(expect.stringContaining(errors.TIMEOUT));
  });
  it('should get network error', async () => {
    eth.getTransaction = jest.fn().mockImplementation(() => {
      return logger.throwError(errors.NETWORK_ERROR, errors.NETWORK_ERROR);
    });
=======

  it('should get a null in txReceipt for Tx in the mempool', async () => {
    patch(eth, 'getTransaction', () => transactionOutOfGas);
    patch(eth, 'getTransactionReceipt', () => null);
>>>>>>> c0feb084
    const res = await request(app).post('/eth/poll').send({
      txHash:
        '0x2faeb1aa55f96c1db55f643a8cf19b0f76bf091d0b7d1b068d2e829414576362',
    });
<<<<<<< HEAD
    expect(res.statusCode).toEqual(500);
    expect(res.body.message).toEqual(
      expect.stringContaining(errors.NETWORK_ERROR)
    );
  });
  it('should get server error', async () => {
    eth.getTransaction = jest.fn().mockImplementation(() => {
      return logger.throwError(errors.SERVER_ERROR, errors.SERVER_ERROR);
    });
=======
    expect(res.statusCode).toEqual(200);
    expect(res.body.txReceipt).toEqual(null);
    expect(res.body.txData).toBeDefined();
  });

  it('should get a null in txReceipt and txData for Tx that didnt reach the mempool and TxReceipt is null', async () => {
    patch(eth, 'getTransaction', () => null);
    patch(eth, 'getTransactionReceipt', () => null);
>>>>>>> c0feb084
    const res = await request(app).post('/eth/poll').send({
      txHash:
        '0x2faeb1aa55f96c1db55f643a8cf19b0f76bf091d0b7d1b068d2e829414576362',
    });
<<<<<<< HEAD
    expect(res.statusCode).toEqual(500);
    expect(res.body.message).toEqual(
      expect.stringContaining(errors.SERVER_ERROR)
    );
=======
    expect(res.statusCode).toEqual(200);
    expect(res.body.txReceipt).toEqual(null);
    expect(res.body.txData).toEqual(null);
>>>>>>> c0feb084
  });
});<|MERGE_RESOLUTION|>--- conflicted
+++ resolved
@@ -1,9 +1,6 @@
 import request from 'supertest';
-<<<<<<< HEAD
 import { logger, errors } from 'ethers';
-=======
 import { patch, unpatch } from './patch';
->>>>>>> c0feb084
 import { app } from '../../src/app';
 import { Ethereum } from '../../src/chains/ethereum/ethereum';
 import * as transactionOutOfGas from './fixtures/transaction-out-of-gas.json';
@@ -30,9 +27,33 @@
     expect(res.statusCode).toEqual(503);
     expect(res.body.errorCode).toEqual(OUT_OF_GAS_ERROR_CODE);
   });
-<<<<<<< HEAD
+
+  it('should get a null in txReceipt for Tx in the mempool', async () => {
+    patch(eth, 'getTransaction', () => transactionOutOfGas);
+    patch(eth, 'getTransactionReceipt', () => null);
+    const res = await request(app).post('/eth/poll').send({
+      txHash:
+        '0x2faeb1aa55f96c1db55f643a8cf19b0f76bf091d0b7d1b068d2e829414576362',
+    });
+    expect(res.statusCode).toEqual(200);
+    expect(res.body.txReceipt).toEqual(null);
+    expect(res.body.txData).toBeDefined();
+  });
+
+  it('should get a null in txReceipt and txData for Tx that didnt reach the mempool and TxReceipt is null', async () => {
+    patch(eth, 'getTransaction', () => null);
+    patch(eth, 'getTransactionReceipt', () => null);
+    const res = await request(app).post('/eth/poll').send({
+      txHash:
+        '0x2faeb1aa55f96c1db55f643a8cf19b0f76bf091d0b7d1b068d2e829414576362',
+    });
+    expect(res.statusCode).toEqual(200);
+    expect(res.body.txReceipt).toEqual(null);
+    expect(res.body.txData).toEqual(null);
+  });
+
   it('should get timeout error', async () => {
-    eth.getTransaction = jest.fn().mockImplementation(() => {
+    patch(eth, 'getTransaction', () => {
       return logger.throwError(errors.TIMEOUT, errors.TIMEOUT);
     });
     const res = await request(app).post('/eth/poll').send({
@@ -42,53 +63,32 @@
     expect(res.statusCode).toEqual(500);
     expect(res.body.message).toEqual(expect.stringContaining(errors.TIMEOUT));
   });
+
   it('should get network error', async () => {
-    eth.getTransaction = jest.fn().mockImplementation(() => {
+    patch(eth, 'getTransaction', () => {
       return logger.throwError(errors.NETWORK_ERROR, errors.NETWORK_ERROR);
     });
-=======
-
-  it('should get a null in txReceipt for Tx in the mempool', async () => {
-    patch(eth, 'getTransaction', () => transactionOutOfGas);
-    patch(eth, 'getTransactionReceipt', () => null);
->>>>>>> c0feb084
     const res = await request(app).post('/eth/poll').send({
       txHash:
         '0x2faeb1aa55f96c1db55f643a8cf19b0f76bf091d0b7d1b068d2e829414576362',
     });
-<<<<<<< HEAD
     expect(res.statusCode).toEqual(500);
     expect(res.body.message).toEqual(
       expect.stringContaining(errors.NETWORK_ERROR)
     );
   });
+
   it('should get server error', async () => {
-    eth.getTransaction = jest.fn().mockImplementation(() => {
+    patch(eth, 'getTransaction', () => {
       return logger.throwError(errors.SERVER_ERROR, errors.SERVER_ERROR);
     });
-=======
-    expect(res.statusCode).toEqual(200);
-    expect(res.body.txReceipt).toEqual(null);
-    expect(res.body.txData).toBeDefined();
-  });
-
-  it('should get a null in txReceipt and txData for Tx that didnt reach the mempool and TxReceipt is null', async () => {
-    patch(eth, 'getTransaction', () => null);
-    patch(eth, 'getTransactionReceipt', () => null);
->>>>>>> c0feb084
     const res = await request(app).post('/eth/poll').send({
       txHash:
         '0x2faeb1aa55f96c1db55f643a8cf19b0f76bf091d0b7d1b068d2e829414576362',
     });
-<<<<<<< HEAD
     expect(res.statusCode).toEqual(500);
     expect(res.body.message).toEqual(
       expect.stringContaining(errors.SERVER_ERROR)
     );
-=======
-    expect(res.statusCode).toEqual(200);
-    expect(res.body.txReceipt).toEqual(null);
-    expect(res.body.txData).toEqual(null);
->>>>>>> c0feb084
   });
 });