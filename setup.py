--- conflicted
+++ resolved
@@ -33,11 +33,7 @@
 
 def main():
     cpu_count = os.cpu_count() or 8
-<<<<<<< HEAD
-    version = "20220210"
-=======
     version = "20220228"
->>>>>>> b0fa0bdc
     packages = find_packages(include=["hummingbot", "hummingbot.*"])
     package_data = {
         "hummingbot": [
